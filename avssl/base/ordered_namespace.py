from argparse import Namespace
from collections import OrderedDict
from types import SimpleNamespace
from typing import List, Union


class OrderedNamespace(object):
    # ref: https://dev.to/taqkarim/extending-simplenamespace-for-nested-dictionaries-58e8
    # ref: https://stackoverflow.com/a/14048352
    @staticmethod
    def map_entry(entry):
        if isinstance(entry, dict):
            return OrderedNamespace(**entry)
        return entry

    def set_odict(self, data):
        for key, val in data.items():
            if isinstance(val, (dict, OrderedDict)):
                self._odict[key] = OrderedNamespace(**val)
            elif isinstance(val, list):
                self._odict[key] = list(map(self.map_entry, val))
            elif isinstance(val, (SimpleNamespace, Namespace)):
                self._odict[key] = OrderedNamespace(val)

    def __init__(
        self,
        data: Union[
            dict,
            OrderedDict,
            SimpleNamespace,
            Namespace,
            list,
        ] = None,
        **kwargs
    ):
        """Ordered Namespace

        Args:
            data (Union[ dict, OrderedDict, SimpleNamespace, Namespace,
                List[dict, OrderedDict, SimpleNamespace, Namespace]], optional):
                Data to initialize.
                If data is a dict, OrderedDict, SimpleNamespace, or Namespace, the object
                is initialized by it.
                If data is a list, all its elements are merged together sequentially.
                Defaults to None.
        """
        if isinstance(data, (SimpleNamespace, Namespace)):
            super().__setattr__("_odict", OrderedDict(vars(data)))
            self.set_odict(vars(data))
        elif isinstance(data, (dict, OrderedDict)):
            super().__setattr__("_odict", OrderedDict(**data))
            self.set_odict(data)
        elif isinstance(data, (tuple, list)):
            super().__setattr__("_odict", OrderedDict())
            for d in data:
                if isinstance(d, (SimpleNamespace, Namespace)):
                    d = vars(d)
                self._odict.update(d)
                self.set_odict(d)
        else:
            super().__setattr__("_odict", OrderedDict(**kwargs))
            self.set_odict(kwargs)

    def __getattr__(self, key):
        odict = super().__getattribute__("_odict")
        if key in odict:
            return odict[key]
        return super(OrderedNamespace, self).__getattribute__(key)

    def __setattr__(self, key, val):
        self._odict[key] = val

    def __getitem__(self, key):
        return self.__getattr__(key)

    def __setitem__(self, key, val):
        self._odict[key] = val

    def __iter__(self):
        return self.pydict.__iter__()

    def __next__(self):
        return self.pydict.__next__()

    @property
    def __dict__(self):
        return self._odict

    def __setstate__(self, state):
        super(OrderedNamespace, self).__setattr__("_odict", OrderedDict())
        self._odict.update(state)

    def __eq__(self, other):
        return self.__dict__ == other.__dict__

    def __ne__(self, other):
        return not self.__eq__(other)

    def __len__(self):
        return len(self._odict)
<<<<<<< HEAD

    def __iter__(self):
        self._odict.__iter__()
=======
>>>>>>> e5edc4f0

    def to_odict(self):
        out_odict = OrderedDict()
        for key, val in self._odict.items():
            if isinstance(val, OrderedNamespace):
                out_odict[key] = val.to_odict()
            else:
                out_odict[key] = val
        return out_odict

    def to_dict(self):
        out_dict = dict()
        for key, val in self._odict.items():
            if isinstance(val, OrderedNamespace):
                out_dict[key] = val.to_dict()
            else:
                out_dict[key] = val
        return out_dict

    @property
    def odict(self):
        return self.to_odict()

    @property
    def pydict(self):
        return self.to_dict()

    def __str__(self):
        return "OrderedNamespace(" + self.to_dict().__str__() + ")"

    def keys(self):
        return self._odict.keys()

    def items(self):
        return self._odict.items()

    def values(self):
        return self._odict.values()

    def copy(self):
        return self.__class__(self)

    def __delitem__(self, key, dict_delitem=dict.__delitem__):
        self._odict.__delitem__(key, dict_delitem=dict.__delitem__)<|MERGE_RESOLUTION|>--- conflicted
+++ resolved
@@ -98,12 +98,6 @@
 
     def __len__(self):
         return len(self._odict)
-<<<<<<< HEAD
-
-    def __iter__(self):
-        self._odict.__iter__()
-=======
->>>>>>> e5edc4f0
 
     def to_odict(self):
         out_odict = OrderedDict()

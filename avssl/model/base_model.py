--- conflicted
+++ resolved
@@ -1,14 +1,7 @@
-<<<<<<< HEAD
-import abs
-=======
 import abc
 import torch
-from torch import nn
-from torch import optim
->>>>>>> e5edc4f0
+from torch import nn, optim
 import pytorch_lightning as pl
-import torch
-from torch import nn, optim
 
 from avssl.base import OrderedNamespace
 

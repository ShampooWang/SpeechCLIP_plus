import argparse
import logging

import torch
import yaml
from pytorch_lightning import Trainer, seed_everything
from pytorch_lightning.callbacks import ModelCheckpoint, TQDMProgressBar
from pytorch_lightning.loggers import CSVLogger
from torch.utils.data import DataLoader, random_split

from ..base import OrderedNamespace
from ..data import (
    FlickrImageCaptionDataset,
    PlacesImageCaptionDataset,
    collate_image_captions,
)
<<<<<<< HEAD
from avssl.model import KeywordCascadedSpeechClip, VQCascadedSpeechClip

=======
from ..model import KeywordCascadedSpeechClip, VQCascadedSpeechClip
>>>>>>> 084175b0
from .base_task import BaseTask, TrainSpeechClipBaseTask


class TrainVQCascadedSpeechClip(TrainSpeechClipBaseTask):
    def __init__(self):
        super().__init__()

    def run(self):
        super().run(VQCascadedSpeechClip)


class TrainKeywordCascadedSpeechClip(TrainSpeechClipBaseTask):
    def __init__(self):
        super().__init__()

    def run(self):
        super().run(KeywordCascadedSpeechClip)<|MERGE_RESOLUTION|>--- conflicted
+++ resolved
@@ -14,12 +14,7 @@
     PlacesImageCaptionDataset,
     collate_image_captions,
 )
-<<<<<<< HEAD
-from avssl.model import KeywordCascadedSpeechClip, VQCascadedSpeechClip
-
-=======
 from ..model import KeywordCascadedSpeechClip, VQCascadedSpeechClip
->>>>>>> 084175b0
 from .base_task import BaseTask, TrainSpeechClipBaseTask
 
 

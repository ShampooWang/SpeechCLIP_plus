import abc
import argparse

import torch
import yaml
from pytorch_lightning import Trainer, seed_everything
from pytorch_lightning.callbacks import ModelCheckpoint, TQDMProgressBar
from torch.utils.data import DataLoader, random_split

from avssl.base import OrderedNamespace
from avssl.data import FlickrDataset, PlacesImageCaptionDataset, collate_general


class BaseTask:
    def __init__(self):
        self.args = None
        self.config = None

    @abc.abstractmethod
    def add_args(self, parser: argparse.ArgumentParser) -> argparse.ArgumentParser:
        raise NotImplementedError

    @abc.abstractmethod
    def parse_args(self, parser: argparse.ArgumentParser) -> argparse.Namespace:
        raise NotImplementedError

    @abc.abstractmethod
    def run(self):
        raise NotImplementedError


class TrainSpeechClipBaseTask(BaseTask):
    def __init__(self):
        super().__init__()

    def add_args(self, parser: argparse.ArgumentParser) -> argparse.ArgumentParser:
        parser.add_argument(
            "--config", type=str, default=str, help="Configuration file."
        )
<<<<<<< HEAD
        parser.add_argument(
            "--ckpt", type=str, default="", help="Checkpoint to resume training."
        )
=======
        parser.add_argument("--ckpt", type=str, default="", help="Checkpoint to load.")
>>>>>>> 0a0ffc06
        parser.add_argument(
            "--device",
            type=str,
            default="cuda:0",
            help="Device name, could be cuda:X or cpu.",
        )
        parser.add_argument(
            "--gpus", type=int, default=1, help="Number of GPUs for training."
        )
        parser.add_argument("--njobs", type=int, default=0, help="Number of workers.")
        parser.add_argument("--seed", type=int, default=7122, help="Fix random seed.")
        parser.add_argument(
            "--save_path", type=str, default="", help="Directory to save ckpts."
        )
        parser.add_argument(
            "--train", action="store_true", default=False, help="Train model"
        )
        parser.add_argument(
            "--eval",
            action="store_true",
            default=False,
            help="Evaluate model on dev set",
        )
        parser.add_argument(
            "--test",
            action="store_true",
            default=False,
            help="Inference model on test set",
        )
<<<<<<< HEAD
=======
        parser.add_argument(
            "--resume", type=str, default="", help="Checkpoint to resume."
        )
>>>>>>> 0a0ffc06

        return parser

    def parse_args(self, parser: argparse.ArgumentParser) -> argparse.Namespace:
        args = parser.parse_args()

        if not torch.cuda.is_available():
            args.device = "cpu"
            args.gpus = 0

        self.args = args

        return args

    def run(self, model_cls):
        assert self.args is not None

        seed_everything(self.args.seed)

<<<<<<< HEAD
=======
        if self.args.resume != "":
            self.args.ckpt = self.args.resume

>>>>>>> 0a0ffc06
        if self.args.ckpt != "":
            model = model_cls.load_from_checkpoint(self.args.ckpt)
            if self.args.save_path != "":
                model.config.save_path = self.args.save_path
            config = model.config
        else:
            self.args.ckpt = None
            config = yaml.load(open(self.args.config, "r"), Loader=yaml.FullLoader)
            config = OrderedNamespace([self.args, config])
            model = model_cls(config)
        self.config = config

        if config.data.dataset.name == "flickr":
            if self.args.train:
                tr_set = FlickrDataset(
                    split="train",
                    load_image=False,
                    tokenizeText=False,
                    modalities=["audio", "image", "text"],
                    **config.data.dataset,
                )
            if self.args.train or self.args.eval:
                dv_set = FlickrDataset(
                    split="dev",
                    load_image=False,
                    tokenizeText=False,
                    modalities=["audio", "image", "text"],
                    **config.data.dataset,
                )
            if self.args.test:
                test_set = FlickrDataset(
                    split="test",
                    load_image=False,
                    tokenizeText=False,
                    modalities=["audio", "image", "text"],
                    **config.data.dataset,
                )
        elif config.data.dataset.name == "places":
            tr_set = PlacesImageCaptionDataset(
                split="train", load_image=False, **config.data.dataset
            )
            tr_len = int(len(tr_set) * config.data.split_ratio)
            tr_set, dv_set = random_split(
                tr_set,
                [tr_len, len(tr_set) - tr_len],
                generator=torch.Generator().manual_seed(config.seed),
            )
        else:
            raise NotImplementedError(f"Unknown dataset {config.data.dataset.name}")

        if self.args.train:
            tr_loader = DataLoader(
                tr_set,
                batch_size=config.data.batch_size,
                shuffle=True,
                num_workers=config.njobs,
                pin_memory=True,
                drop_last=True,
                collate_fn=collate_general,
            )
        if not hasattr(config.data, "dev_batch_size"):
            config.data.dev_batch_size = config.data.batch_size

        if self.args.train or self.args.eval:
            dv_loader = DataLoader(
                dv_set,
                batch_size=config.data.dev_batch_size,
                shuffle=False,
                num_workers=config.njobs,
                pin_memory=True,
                drop_last=False,
                collate_fn=collate_general,
            )
        if self.args.test:
            test_loader = DataLoader(
                test_set,
                batch_size=config.data.dev_batch_size,
                shuffle=False,
                num_workers=config.njobs,
                pin_memory=True,
                drop_last=False,
                collate_fn=collate_general,
            )

        if config.save_path != "":
            config.trainer.default_root_dir = config.save_path

        model_checkpoint_val_loss = ModelCheckpoint(
            dirpath=config.trainer.default_root_dir,
            filename="{epoch}-{step}-{val_loss:.4f}",
            monitor="val_loss",
            save_top_k=3,
            mode="min",
            every_n_epochs=1,
            save_last=True,
        )

        model_checkpoint_recall = ModelCheckpoint(
            dirpath=config.trainer.default_root_dir,
            filename="{epoch}-{step}-{val_recall_mean_1:.4f}",
            monitor="val_recall_mean_1",
            save_top_k=3,
            mode="max",
            every_n_epochs=1,
        )

        trainer = Trainer(
            callbacks=[
                TQDMProgressBar(),
                model_checkpoint_val_loss,
                model_checkpoint_recall,
            ],
            enable_progress_bar=True,
            gpus=config.gpus,
<<<<<<< HEAD
=======
            resume_from_checkpoint=None if self.args.resume == "" else self.args.resume,
>>>>>>> 0a0ffc06
            **config.trainer,
        )

        if self.args.train:
            trainer.fit(model, tr_loader, dv_loader, ckpt_path=config.ckpt)
        if self.args.eval:
            trainer.validate(model, dv_loader, ckpt_path=config.ckpt)
        if self.args.test:
            test_func = getattr(trainer, "test", None)
            if callable(test_func):
                # test utility is implemented and callable
                trainer.test(model, test_loader, ckpt_path=config.ckpt)
            else:
                # use validate function instead.
                trainer.validate(model, test_loader, ckpt_path=config.ckpt)<|MERGE_RESOLUTION|>--- conflicted
+++ resolved
@@ -37,13 +37,7 @@
         parser.add_argument(
             "--config", type=str, default=str, help="Configuration file."
         )
-<<<<<<< HEAD
-        parser.add_argument(
-            "--ckpt", type=str, default="", help="Checkpoint to resume training."
-        )
-=======
         parser.add_argument("--ckpt", type=str, default="", help="Checkpoint to load.")
->>>>>>> 0a0ffc06
         parser.add_argument(
             "--device",
             type=str,
@@ -73,12 +67,9 @@
             default=False,
             help="Inference model on test set",
         )
-<<<<<<< HEAD
-=======
         parser.add_argument(
             "--resume", type=str, default="", help="Checkpoint to resume."
         )
->>>>>>> 0a0ffc06
 
         return parser
 
@@ -98,12 +89,9 @@
 
         seed_everything(self.args.seed)
 
-<<<<<<< HEAD
-=======
         if self.args.resume != "":
             self.args.ckpt = self.args.resume
 
->>>>>>> 0a0ffc06
         if self.args.ckpt != "":
             model = model_cls.load_from_checkpoint(self.args.ckpt)
             if self.args.save_path != "":
@@ -218,10 +206,7 @@
             ],
             enable_progress_bar=True,
             gpus=config.gpus,
-<<<<<<< HEAD
-=======
             resume_from_checkpoint=None if self.args.resume == "" else self.args.resume,
->>>>>>> 0a0ffc06
             **config.trainer,
         )
 
